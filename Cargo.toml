[package]
name = "foxbox"
version = "0.1.0"
authors = ["fabrice <fabrice@desre.org>"]
build = "build.rs"
# Files that shouldn't retrigger a new rust build if they are changed
exclude = [ "**/*.conf", "**/*.json",
            "node_modules/**/*", "test/**/*", "tools/**/*", "*.sh", # Non-rust scripts
            "**/*.log", "**/*.sqlite", # Application generated data
            "**/*.md", "**/*.yml"      # e.g.: READMEs, Travis
          ]

[features]
default = ["authentication", "zwave"]
authentication = []
zwave = ["openzwave-adapter"]

[replace]
"iron:0.3.0" = { path = "iron-fork/" }

[build-dependencies]
pkg-config = "0.3"
rustc_version = "0.1.7"

[dependencies]
foxbox_core = { path = "components/core/" }
foxbox_thinkerbell = { path = "components/thinkerbell/" }
foxbox_taxonomy = { path = "components/taxonomy/" }
<<<<<<< HEAD
jsworkers = { path = "components/jsworkers" }
openzwave-adapter = { path = "components/openzwave-adapter/" }
=======
openzwave-adapter = { path = "components/openzwave-adapter/", optional = true }
>>>>>>> 603e4f75
tls = { path = "components/tls/" }

foxbox_users = { git = "https://github.com/fxbox/users.git", rev = "ec53c3a" }
iron-cors = { git = "https://github.com/fxbox/iron-cors.git", rev = "f397cd2" }
multicast_dns = { git = "https://github.com/fxbox/multicast-dns.git", rev = "a6e4bcc" }

chrono = "0.2.19"
clippy = "0.0.71"
docopt = "0.6.78"
docopt_macros = "0.6.80"
env_logger = "0.3.2"
#get_if_addrs = "0.3.1"
get_if_addrs = { git = "https://github.com/dhylands/get_if_addrs", rev = "23632fd3473d42d3dc5710fc7855c5979b10ce50" } # Temporary until get_if_addrs PR to update to libc 0.2 is merged
hyper = "0.8.1"
lazy_static = "^0.1"
libc = "0.2.7"
log = "0.3"
mio = "0.5.1"
mount = "0.1.0"
nix = { git = "https://github.com/nix-rust/nix.git", rev = "138080" } # Until 0.5.1 is released
openssl = "0.7.6"
openssl-sys = "0.7.6"
rand = "0.3"
router = "0.1.0"
rust-crypto = "0.2.34"
rustc-serialize = "0.3"
rusqlite = "0.6.0"
serde = "0.7.0"
serde_json = "0.7.0"
serde_macros = "0.7.2"
staticfile = "0.2.0"
transformable_channels = "^0.1"
unicase = "1.3.0"
time = "0.1"
timer = "0.1.6"
url = "0.5.7"
ws = "0.4.8"

[dependencies.iron]
version = "0.3.0"
default-features = true
features = ["ssl"]

[dev-dependencies]
stainless = "0.1.4"
iron-test = "0.3.0"
regex = "0.1.55"
rand = "0.3.14"
tempdir = "0.3.4"
uuid = "0.1.18"<|MERGE_RESOLUTION|>--- conflicted
+++ resolved
@@ -26,12 +26,8 @@
 foxbox_core = { path = "components/core/" }
 foxbox_thinkerbell = { path = "components/thinkerbell/" }
 foxbox_taxonomy = { path = "components/taxonomy/" }
-<<<<<<< HEAD
 jsworkers = { path = "components/jsworkers" }
-openzwave-adapter = { path = "components/openzwave-adapter/" }
-=======
 openzwave-adapter = { path = "components/openzwave-adapter/", optional = true }
->>>>>>> 603e4f75
 tls = { path = "components/tls/" }
 
 foxbox_users = { git = "https://github.com/fxbox/users.git", rev = "ec53c3a" }
