--- conflicted
+++ resolved
@@ -1,13 +1,8 @@
 <!DOCTYPE html>
 <html>
   <head>
-<<<<<<< HEAD
-    <title>FoxLink</title>
-    <script src="main.js"></script>
-=======
     <title>FoxBox</title>
     <meta charset="utf-8">
->>>>>>> c3effc35
   </head>
   <body>
     <div id="set-admin-pwd">
