--- conflicted
+++ resolved
@@ -99,9 +99,6 @@
         HttpServer::new(self.clone()).start(&taxo_manager);
         WsServer::start(self.clone());
 
-<<<<<<< HEAD
-        self.upnp.search(None).unwrap();
-
         let broker = self.get_jsworkers_broker();
         if let Some(ref path) = self.jsrunner_path {
             Runtime::start(path,
@@ -109,8 +106,6 @@
                            &broker);
         }
 
-=======
->>>>>>> 90b526c3
         event_loop.run(&mut FoxBoxEventLoop {
             controller: self.clone(),
             shutdown_flag: shutdown_flag
