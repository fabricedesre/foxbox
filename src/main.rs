/* This Source Code Form is subject to the terms of the Mozilla Public
 * License, v. 2.0. If a copy of the MPL was not distributed with this
 * file, You can obtain one at http://mozilla.org/MPL/2.0/. */

// Needed to derive `Serialize` on ServiceProperties
#![feature(custom_derive, plugin)]
#![plugin(serde_macros)]
// For Docopt macro
#![plugin(docopt_macros)]

// Make linter fail for every warning
#![plugin(clippy)]

#![deny(clippy)]
// TODO: re-enable deny mode once the identity_op issue is fixed.
#![warn(identity_op)]
// Clippy tries hard to be clever but sometimes fails.
#![warn(useless_let_if_seq)]
// Needed for many #[derive(...)] macros
#![allow(used_underscore_binding)]

#![cfg_attr(test, feature(const_fn))] // Dependency of stainless
#![cfg_attr(test, plugin(stainless))] // Test runner

#![feature(associated_consts)]

extern crate chrono;
extern crate core;
extern crate docopt;
extern crate env_logger;
#[macro_use]
extern crate foxbox_core;
#[macro_use]
extern crate foxbox_taxonomy;
extern crate foxbox_thinkerbell;
extern crate foxbox_users;
#[macro_use]
extern crate hyper;
#[macro_use]
extern crate iron;
extern crate iron_cors;
#[cfg(test)]
extern crate iron_test;
<<<<<<< HEAD
extern crate jsworkers;
=======
#[macro_use]
extern crate lazy_static;
>>>>>>> 711ea223
extern crate libc;
#[macro_use]
extern crate log;
extern crate mio;
extern crate mount;
extern crate nix;
extern crate openssl;
extern crate openssl_sys;
extern crate rand;
extern crate router;
extern crate rustc_serialize;
extern crate rusqlite;
extern crate serde;
extern crate serde_json;
extern crate staticfile;
extern crate tls;
extern crate time;
extern crate timer;
extern crate transformable_channels;
extern crate unicase;
extern crate url;
extern crate ws;
extern crate multicast_dns;

// adapters
extern crate openzwave_adapter as openzwave;

#[cfg(test)]
extern crate regex;
#[cfg(test)]
extern crate tempdir;
#[cfg(test)]
extern crate uuid;

mod adapters;
mod controller;
mod http_server;
mod registration;
mod static_router;
mod taxonomy_router;
mod tunnel_controller;
mod ws_server;

#[cfg(test)]
mod stubs {
    #![allow(dead_code)]
    #![allow(unused_variables)]
    #![allow(boxed_local)]
    pub mod controller;
}

use controller::FoxBox;
use env_logger::LogBuilder;
use tunnel_controller:: { TunnelConfig, Tunnel };
use libc::{ sighandler_t, SIGINT };
use log::{ LogRecord, LogLevelFilter };

use multicast_dns::host::HostManager;
use foxbox_core::profile_service::ProfilePath;
use std::env;
use std::sync::atomic::{ AtomicBool, Ordering, ATOMIC_BOOL_INIT };
use tls::TlsOption;
use foxbox_core::traits::Controller;
use foxbox_core::utils;

docopt!(Args derive Debug, "
Usage: foxbox [-v] [-h] [-l <hostname>] [-p <port>] [-w <wsport>] [-d <profile_path>] [-r <url>] [-i <iface>] [-t <tunnel>] [-s <secret>] [--disable-tls] [--dns-domain <domain>] [--dns-api <url>] [-j <path>] [-c <namespace;key;value>]...

Options:
    -v, --verbose            Toggle verbose output.
    -l, --local-name <hostname>    Set local hostname. [default: foxbox]
    -p, --port <port>        Set port to listen on for http connections. [default: 3000]
    -w, --wsport <wsport>    Set port to listen on for websocket. [default: 4000]
    -d, --profile <path>     Set profile path to store user data.
    -r, --register <url>     Change the url of the registration endpoint. [default: http://knilxof.org:4242]
    -i, --iface <iface>      Specify the local IP interface.
    -t, --tunnel <tunnel>    Set the tunnel endpoint's hostname. If omitted, the tunnel is disabled.
    -s, --tunnel-secret <secret>       Set the tunnel shared secret. [default: secret]
        --disable-tls                  Run as a plain HTTP server, disabling encryption.
        --dns-domain <domain>          Set the top level domain for public DNS [default: box.knilxof.org]
        --dns-api <url>                Set the DNS API endpoint [default: https://knilxof.org:5300]
    -j, --jsrunner <path>    Set the path to the js engine used for js workers.
    -c, --config <namespace;key;value>  Set configuration override
    -h, --help               Print this help menu.
",
        flag_local_name: String,
        flag_port: u16,
        flag_wsport: u16,
        flag_profile: Option<String>,
        flag_register: String,
        flag_iface: Option<String>,
        flag_tunnel: Option<String>,
        flag_tunnel_secret: String,
        flag_disable_tls: bool,
        flag_dns_domain: String,
        flag_dns_api: String,
        flag_jsrunner: Option<String>,
        flag_config: Option<Vec<String>>);

/// Updates local host name with the provided host name string. If requested host name
/// is not available (used by anyone else on the same network) then collision
/// resolution logic is triggered and alternative name is chosen automatically
/// (host name plus "-2", "-3" and etc. postfix). This function blocks until host name
/// is updated and returns actual host name.
///
/// # Panics
///
/// Panics if provided host name is not valid non-FQDN host name.
///
/// # Arguments
///
/// * `hostname` - host name name we'd like to set (should be a valid non-FQDN host name).
fn update_hostname(hostname: String) -> String {
    let host_manager = HostManager::new();

    if !host_manager.is_valid_name(&hostname) {
        panic!("Host name `{}` is not a valid host name!", &hostname);
    }

    host_manager.set_name(&hostname)
}

// Handle SIGINT (Ctrl-C) for manual shutdown.
// Signal handlers must not do anything substantial. To trigger shutdown, we atomically
// flip this flag; the event loop checks the flag and exits accordingly.
static SHUTDOWN_FLAG: AtomicBool = ATOMIC_BOOL_INIT;
unsafe fn handle_sigint(_:i32) {
    SHUTDOWN_FLAG.store(true, Ordering::Release);
}

#[cfg(any(target_os = "linux", target_os = "android"))]
#[inline]
fn tid_str() -> String {
    // gettid only exists for the linux and android variants of nix
    format!("({}) ", nix::unistd::gettid())
}

#[cfg(not(any(target_os = "linux", target_os = "android")))]
#[inline]
fn tid_str() -> &'static str {
    ""
}

fn main() {
    unsafe {
        libc::signal(SIGINT, handle_sigint as sighandler_t);
    }

    let mut builder = LogBuilder::new();
    let istty = unsafe { libc::isatty(libc::STDERR_FILENO as i32) } != 0;
    if istty {
        // Colorized output formatter
        let format = |record: &LogRecord| {
            let t = time::now();
            let level_color = match record.level() {
                log::LogLevel::Error => "\x1b[1;31m",  // bold red
                log::LogLevel::Warn  => "\x1b[1;33m",  // bold yellow
                log::LogLevel::Info  => "\x1b[1;32m",  // bold green
                log::LogLevel::Debug => "\x1b[1;34m",  // bold blue
                log::LogLevel::Trace => "\x1b[1;35m"   // bold magenta
            };
            format!("[\x1b[90m{}.{:03}\x1b[0m] {}{}{:5}\x1b[0m {}",
                time::strftime("%Y-%m-%d %H:%M:%S", &t).unwrap(),
                t.tm_nsec / 1_000_000,
                tid_str(),
                level_color,
                record.level(),
                record.args()
            )
        };
        builder.format(format).filter(None, LogLevelFilter::Info);
    } else {
        // Plain output formatter
        let format = |record: &LogRecord| {
            let t = time::now();
            format!("{}.{:03} {}{:5} {}",
                time::strftime("%Y-%m-%d %H:%M:%S", &t).unwrap(),
                t.tm_nsec / 1_000_000,
                tid_str(),
                record.level(),
                record.args()
            )
        };
        builder.format(format).filter(None, LogLevelFilter::Info);
    }

    if env::var("RUST_LOG").is_ok() {
       builder.parse(&env::var("RUST_LOG").unwrap());
    }
    builder.init().unwrap();

    let args: Args = Args::docopt().decode().unwrap_or_else(|e| e.exit());

    let local_name = update_hostname(args.flag_local_name.to_owned());
    let local_name = format!("{}.local", local_name);

    let mut controller = FoxBox::new(
        args.flag_verbose, local_name.clone(), args.flag_port,
        args.flag_wsport,
        if args.flag_disable_tls { TlsOption::Disabled } else { TlsOption::Enabled },
        match args.flag_profile {
            Some(p) => ProfilePath::Custom(p),
            None => ProfilePath::Default
        },
        args.flag_jsrunner);

    // Override config values
    {
        if let Some(flags) = args.flag_config {
            for flag in flags {
                let items: Vec<String> = utils::split_escaped(&flag, ';');
                if items.len() >= 3 {
                    let namespace = items[0].clone();
                    let key = items[1].clone();
                    let value = items[2..].join(";");
                    warn!("Setting config override: {}::{}->{}", namespace, key, value);
                    controller.config.set_override(&namespace, &key, &value);
                } else {
                    error!("Config override requires three fields: {}", flag)
                }
            }
        }
    }

    // The registrar manages registration with the registration server, and DNS
    // server. The registration server is used to orchestrate box discovery by
    // clients via an "nUPNP like" method where the box registers itself with an
    // externally available cloud service that a client can use to discover any
    // boxes local to itself. See: https://github.com/fxbox/registration_server
    //
    // The registrar also manages the assignment of names resolvable via a public
    // DNS server. The box registers its local ip address with a DNS server so that
    // a name can be resolved to the _local_ ip address. It also registers a unique
    // domain for the HTTPS tunnel. These public domain names are then verifiable
    // by LetsEncrypt during the validation phase using a dns-01 challenge.
    // See: https://letsencrypt.github.io/acme-spec/#dns
    //
    // Once the names have been created in the DNS server, a LetsEncrypt client will
    // issue certificates for each name - the local name will be the common name of
    // the certificate, and every other name will be a subject alternative name.
    let registrar = registration::Registrar::new(controller.get_certificate_manager(),
                                                 args.flag_dns_domain,
                                                 args.flag_register,
                                                 args.flag_dns_api);

    // Start the tunnel.
    let mut tunnel: Option<Tunnel> = None;
    if let Some(tunnel_url) = args.flag_tunnel {
        tunnel = Some(Tunnel::new(TunnelConfig::new(tunnel_url,
                                                    args.flag_tunnel_secret,
                                                    args.flag_port,
                                                    args.flag_wsport,
                                                    registrar.get_remote_dns_name())));
        tunnel.as_mut().unwrap().start().unwrap();
    }

    registrar.start(args.flag_iface, &tunnel,
                    args.flag_port,  &controller);

    controller.run(&SHUTDOWN_FLAG);

    if let Some(mut tunnel) = tunnel {
        tunnel.stop().unwrap();
    }
}

#[cfg(test)]
describe! main {
    describe! args {
        it "should have default values" {
            let argv = || vec!["foxbox"];
            let args: super::super::Args = super::super::Args::docopt().argv(argv().into_iter())
                .decode().unwrap();

            assert_eq!(args.flag_verbose, false);
            assert_eq!(args.flag_local_name, "foxbox");
            assert_eq!(args.flag_port, 3000);
            assert_eq!(args.flag_wsport, 4000);
            assert_eq!(args.flag_register, "http://knilxof.org:4242");
            assert_eq!(args.flag_dns_domain, "box.knilxof.org");
            assert_eq!(args.flag_dns_api, "https://knilxof.org:5300");
            assert_eq!(args.flag_iface, None);
            assert_eq!(args.flag_tunnel, None);
            assert_eq!(args.flag_config, None);
            assert_eq!(args.flag_jsrunner, None);
            assert_eq!(args.flag_help, false);
        }

        it "should support short form" {
            let argv = || vec!["foxbox",
                               "-v",
                               "-p", "1234",
                               "-l", "foobar",
                               "-w", "4567",
                               "-r", "http://foo.bar:6868/register",
                               "-i", "eth99",
                               "-t", "tunnel.host",
                               "-c", "ns;key;value"];

           let args: super::super::Args = super::super::Args::docopt().argv(argv().into_iter())
               .decode().unwrap();

            assert_eq!(args.flag_verbose, true);
            assert_eq!(args.flag_local_name, "foobar");
            assert_eq!(args.flag_port, 1234);
            assert_eq!(args.flag_wsport, 4567);
            assert_eq!(args.flag_register, "http://foo.bar:6868/register");
            assert_eq!(args.flag_iface.unwrap(), "eth99");
            assert_eq!(args.flag_tunnel.unwrap(), "tunnel.host");
            assert_eq!(args.flag_config.unwrap(), vec!["ns;key;value"]);
        }

        it "should support long form" {
            let argv = || vec!["foxbox",
                               "--verbose",
                               "--port", "1234",
                               "--local-name", "foobar",
                               "--wsport", "4567",
                               "--register", "http://foo.bar:6868/register",
                               "--iface", "eth99",
                               "--tunnel", "tunnel.host",
                               "--config", "ns;key;value"];

            let args: super::super::Args = super::super::Args::docopt().argv(argv().into_iter())
                .decode().unwrap();

            assert_eq!(args.flag_verbose, true);
            assert_eq!(args.flag_local_name, "foobar");
            assert_eq!(args.flag_port, 1234);
            assert_eq!(args.flag_wsport, 4567);
            assert_eq!(args.flag_register, "http://foo.bar:6868/register");
            assert_eq!(args.flag_iface.unwrap(), "eth99");
            assert_eq!(args.flag_tunnel.unwrap(), "tunnel.host");
            assert_eq!(args.flag_config.unwrap(), vec!["ns;key;value"]);
        }
    }
}<|MERGE_RESOLUTION|>--- conflicted
+++ resolved
@@ -41,12 +41,9 @@
 extern crate iron_cors;
 #[cfg(test)]
 extern crate iron_test;
-<<<<<<< HEAD
 extern crate jsworkers;
-=======
 #[macro_use]
 extern crate lazy_static;
->>>>>>> 711ea223
 extern crate libc;
 #[macro_use]
 extern crate log;
