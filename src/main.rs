/* This Source Code Form is subject to the terms of the Mozilla Public
 * License, v. 2.0. If a copy of the MPL was not distributed with this
 * file, You can obtain one at http://mozilla.org/MPL/2.0/. */

// Needed to derive `Serialize` on ServiceProperties
#![feature(custom_derive, plugin)]
#![plugin(serde_macros)]
// For Docopt macro
#![plugin(docopt_macros)]

// Needed for IntoIter in context.rs
#![feature(collections)]

// Make linter fail for every warning
#![plugin(clippy)]
#![deny(clippy)]

extern crate core;
<<<<<<< HEAD
extern crate getopts;
extern crate hyper;
=======
extern crate docopt;
extern crate env_logger;
>>>>>>> c3effc35
#[macro_use]
extern crate iron;
#[macro_use]
extern crate log;
extern crate mio;
extern crate mount;
extern crate router;
extern crate rustc_serialize;
extern crate serde;
extern crate staticfile;
extern crate uuid;
extern crate ws;

mod context;
mod dummy_adapter;
mod events;
mod http_server;
mod service;
<<<<<<< HEAD
mod controler;
mod websocket_server;
=======
mod controller;
>>>>>>> c3effc35

use context::Context;
use controller::Controller;

docopt!(Args derive Debug, "
Usage: foxbox [-v] [-h] [-n <hostname>] [-p <port>] [-w <wsport>]

Options:
    -v, --verbose            Toggle verbose output.
    -n, --name <hostname>    Set local hostname.
    -p, --port <port>        Set port to listen on for http connections.
    -w, --wsport <wsport>    Set port to listen on for websocket.
    -h, --help               Print this help menu.
",
        flag_name: Option<String>,
        flag_port: Option<u16>,
        flag_wsport: Option<u16>);

fn main() {
    env_logger::init().unwrap();

    let args: Args = Args::docopt().decode().unwrap_or_else(|e| e.exit());

    if let Ok(mut event_loop) = mio::EventLoop::new() {
        let sender = event_loop.channel();

        let context = Context::shared(args.flag_verbose, args.flag_name,
                                      args.flag_port, args.flag_wsport);
        let mut controller = Controller::new(sender, context);
        controller.start();

        event_loop.run(&mut controller)
                  .unwrap_or_else(|_| {  panic!("Starting the event loop failed!"); });
    } else {
        panic!("Creating the event loop failed!");
    }
}

#[test]
fn options_are_good() {
    // short form options
    {
        let argv = || vec!["foxbox", "-p", "1234", "-n", "foobar",
                           "-w", "4567", "-v"];

        let args: Args = Args::docopt().argv(argv().into_iter())
            .decode()
            .unwrap_or_else(|e| e.exit());

        assert_eq!(args.flag_verbose, true);
        assert_eq!(args.flag_name, Some("foobar".to_string()));
        assert_eq!(args.flag_port, Some(1234));
        assert_eq!(args.flag_wsport, Some(4567));
        assert_eq!(args.flag_help, false);
    }
    // long form options
    {
        let argv = || vec!["foxbox", "--port", "1234",
                           "--name", "foobar", "--wsport", "4567",
                           "--verbose"];

        let args: Args = Args::docopt().argv(argv().into_iter())
            .decode()
            .unwrap_or_else(|e| e.exit());

        assert_eq!(args.flag_verbose, true);
        assert_eq!(args.flag_name, Some("foobar".to_string()));
        assert_eq!(args.flag_port, Some(1234));
        assert_eq!(args.flag_wsport, Some(4567));
        assert_eq!(args.flag_help, false);
    }
}<|MERGE_RESOLUTION|>--- conflicted
+++ resolved
@@ -16,13 +16,9 @@
 #![deny(clippy)]
 
 extern crate core;
-<<<<<<< HEAD
-extern crate getopts;
-extern crate hyper;
-=======
 extern crate docopt;
 extern crate env_logger;
->>>>>>> c3effc35
+extern crate hyper;
 #[macro_use]
 extern crate iron;
 #[macro_use]
@@ -34,6 +30,7 @@
 extern crate serde;
 extern crate staticfile;
 extern crate uuid;
+extern crate websocket;
 extern crate ws;
 
 mod context;
@@ -41,12 +38,8 @@
 mod events;
 mod http_server;
 mod service;
-<<<<<<< HEAD
-mod controler;
+mod controller;
 mod websocket_server;
-=======
-mod controller;
->>>>>>> c3effc35
 
 use context::Context;
 use controller::Controller;
