--- conflicted
+++ resolved
@@ -121,17 +121,6 @@
     pub fn start(&mut self, manager: &Arc<TaxoManager>) {
         console::Console::init(manager).unwrap(); // FIXME: We should have a way to report errors
         clock::Clock::init(manager).unwrap(); // FIXME: We should have a way to report errors
-<<<<<<< HEAD
-        webpush::WebPush::init(c, manager).unwrap();
-        ip_camera::IPCameraAdapter::init(manager, self.controller.clone()).unwrap();
-        let scripts_path = &self.controller.get_profile().path_for("thinkerbell_scripts.sqlite");
-        ThinkerbellAdapter::init(manager, scripts_path).unwrap(); // FIXME: no unwrap!
-        let profile_openzwave = &self.controller.get_profile().path_for("openzwave");
-        let openzwave_device = self.controller.clone().get_config().get("openzwave", "device");
-        OpenzwaveAdapter::init(manager, profile_openzwave, openzwave_device).unwrap();
-        sonos::SonosAdapter::init(manager, self.controller.clone()).unwrap();
-=======
->>>>>>> e13fafa5
 
         self.start_webpush(manager);
         self.start_ip_camera(manager);
@@ -139,6 +128,9 @@
         self.start_philips_hue(manager);
         self.start_zwave(manager);
         self.start_tts(manager);
+
+        // TODO: add a feature to enable the Sonos adapter.
+        sonos::SonosAdapter::init(manager, self.controller.clone()).unwrap();
     }
 
     /// Stop all the adapters.
